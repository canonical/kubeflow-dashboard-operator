# Copyright 2021 Canonical Ltd.
# See LICENSE file for licensing details.
name: kubeflow-dashboard
summary: Kubeflow Central Dashboard
description: Kubeflow Central Dashboard
containers:
  kubeflow-dashboard:
    resource: oci-image
resources:
  oci-image:
    type: oci-image
    description: 'Backing OCI image'
<<<<<<< HEAD
    upstream-source: docker.io/kubeflownotebookswg/centraldashboard:v1.6.0-rc.0
=======
    auto-fetch: true
    upstream-source: docker.io/kubeflownotebookswg/centraldashboard:v1.6.0-rc.1
>>>>>>> 9d552d30
requires:
  ingress:
    interface: ingress
    schema: https://raw.githubusercontent.com/canonical/operator-schemas/master/ingress.yaml
    versions: [v1]
  kubeflow-profiles:
    interface: k8s-service
    schema: https://raw.githubusercontent.com/canonical/operator-schemas/master/k8s-service.yaml
    versions: [v1]
  sidebar:
    interface: sidebar
    optional: true<|MERGE_RESOLUTION|>--- conflicted
+++ resolved
@@ -10,12 +10,8 @@
   oci-image:
     type: oci-image
     description: 'Backing OCI image'
-<<<<<<< HEAD
-    upstream-source: docker.io/kubeflownotebookswg/centraldashboard:v1.6.0-rc.0
-=======
     auto-fetch: true
     upstream-source: docker.io/kubeflownotebookswg/centraldashboard:v1.6.0-rc.1
->>>>>>> 9d552d30
 requires:
   ingress:
     interface: ingress
