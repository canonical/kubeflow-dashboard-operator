#!/usr/bin/env python3
# Copyright 2021 Canonical Ltd.
# See LICENSE file for licensing details.

import json
import logging
import traceback

from pathlib import Path

from charmed_kubeflow_chisme.kubernetes import KubernetesResourceHandler
from charms.observability_libs.v0.kubernetes_service_patch import KubernetesServicePatch
from lightkube import ApiError
from lightkube.generic_resource import load_in_cluster_generic_resources
<<<<<<< HEAD
from lightkube.types import PatchType
from lightkube.resources.core_v1 import ConfigMap
from ops.charm import CharmBase, RelationChangedEvent, RelationBrokenEvent
=======
from ops.charm import CharmBase
>>>>>>> d0507f7d
from ops.main import main
from ops.model import ActiveStatus, BlockedStatus, MaintenanceStatus, WaitingStatus
from ops.pebble import ChangeError, Layer
from serialized_data_interface import (
    NoCompatibleVersions,
    NoVersionsListed,
    get_interfaces,
)

BASE_SIDEBAR = Path("src/config/sidebar_config.json").read_text()


class CheckFailed(Exception):
    """Raise this exception if one of the checks in main fails."""

    def __init__(self, msg: str, status_type=None):
        super().__init__()

        self.msg = str(msg)
        self.status_type = status_type
        self.status = status_type(self.msg)


class KubeflowDashboardOperator(CharmBase):
    """A Juju Charm for Kubeflow Dashboard Operator"""

    def __init__(self, *args):
        super().__init__(*args)

        self.logger = logging.getLogger(__name__)
        self._namespace = self.model.name
        self._lightkube_field_manager = "lightkube"
        self._profiles_service = None
        self._name = self.model.app.name
        self._service = "npm start"
        self._container_name = "kubeflow-dashboard"
        self._container = self.unit.get_container(self._name)
        self._resource_files = {
            "profiles": "src/templates/profile_crds.yaml.j2",
            "auths": "src/templates/auth_manifests.yaml.j2",
            "config_maps": "src/templates/configmaps.yaml.j2",
        }
        self._context = {
            "app_name": self._name,
            "namespace": self._namespace,
            "configmap_name": self.model.config["dashboard-configmap"],
            "profilename": self.model.config["profile"],
            "links": BASE_SIDEBAR,
            "settings": json.dumps({"DASHBOARD_FORCE_IFRAME": True}),
        }
        self._k8s_resource_handler = None
        self.service_patcher = KubernetesServicePatch(
            self, [(self._container_name, self.model.config["port"])]
        )
        for event in [
            self.on.install,
            self.on.leader_elected,
            self.on.upgrade_charm,
            self.on.config_changed,
            self.on["kubeflow-profiles"].relation_changed,
            self.on["ingress"].relation_changed,
            self.on.kubeflow_dashboard_pebble_ready,
        ]:
            self.framework.observe(event, self.main)
        self.framework.observe(
            self.on.sidebar_relation_changed, self._on_sidebar_relation_changed
        )
        self.framework.observe(
            self.on.sidebar_relation_broken, self._on_sidebar_relation_broken
        )

    @property
    def profiles_service(self):
        return self._profiles_service

    @profiles_service.setter
    def profiles_service(self, service):
        self._profiles_service = service

    @property
    def container(self):
        return self._container

    @property
<<<<<<< HEAD
=======
    def k8s_resource_handler(self):
        if not self._k8s_resource_handler:
            self._k8s_resource_handler = KubernetesResourceHandler(
                field_manager=self._lightkube_field_manager,
                template_files=self._resource_files.values(),
                context=self._context,
                logger=self.logger,
            )
        load_in_cluster_generic_resources(self._k8s_resource_handler.lightkube_client)
        return self._k8s_resource_handler

    @k8s_resource_handler.setter
    def k8s_resource_handler(self, handler: KubernetesResourceHandler):
        self._k8s_resource_handler = handler

    @property
>>>>>>> d0507f7d
    def _kubeflow_dashboard_operator_layer(self) -> Layer:
        layer_config = {
            "summary": "dex-auth-operator layer",
            "description": "pebble config layer for kubeflow_dashboard_operator",
            "services": {
                self._container_name: {
                    "override": "replace",
                    "summary": "entrypoint of the kubeflow_dashboard_operator image",
                    "command": self._service,
                    "startup": "enabled",
                    "environment": {
                        "USERID_HEADER": "kubeflow-userid",
                        "USERID_PREFIX": "",
                        "PROFILES_KFAM_SERVICE_HOST": f"{self.profiles_service}.{self.model.name}",
                        "REGISTRATION_FLOW": self.model.config["registration-flow"],
                        "DASHBOARD_LINKS_CONFIGMAP": self.model.config[
                            "dashboard-configmap"
                        ],
                    },
                }
            },
        }
        return Layer(layer_config)

    def _check_container_connection(self):
        if not self.container.can_connect():
            raise CheckFailed("Waiting for pod startup to complete", WaitingStatus)

    def _check_model_name(self):
        if self.model.name != "kubeflow":
            # Remove when this bug is resolved: https://github.com/kubeflow/kubeflow/issues/6136
            raise CheckFailed(
                "kubeflow-dashboard must be deployed to model named `kubeflow`:"
                " https://git.io/J6d35",
                BlockedStatus,
            )

    def _check_leader(self):
        if not self.unit.is_leader():
            raise CheckFailed("Waiting for leadership", WaitingStatus)

    def _update_layer(self) -> None:
        """Updates the Pebble configuration layer if changed."""
        current_layer = self.container.get_plan()
        new_layer = self._kubeflow_dashboard_operator_layer
        self.logger.debug(f"NEW LAYER: {new_layer}")
        if current_layer.services != new_layer.services:
            self.unit.status = MaintenanceStatus("Applying new pebble layer")
            self.container.add_layer(self._container_name, new_layer, combine=True)
            try:
                self.logger.info(
                    "Pebble plan updated with new configuration, replaning"
                )
                self.container.replan()
            except ChangeError:
                raise CheckFailed("Failed to replan", BlockedStatus)

    def _get_interfaces(self):
        try:
            interfaces = get_interfaces(self)
        except NoVersionsListed as err:
            raise CheckFailed(err, WaitingStatus)
        except NoCompatibleVersions as err:
            raise CheckFailed(err, BlockedStatus)
        return interfaces

    def handle_ingress(self, interfaces):
        if interfaces["ingress"]:
            interfaces["ingress"].send_data(
                {
                    "prefix": "/",
                    "rewrite": "/",
                    "service": self.model.app.name,
                    "port": self.model.config["port"],
                }
            )

    def _check_kf_profiles(self, interfaces):
        if not (
            (kf_profiles := interfaces["kubeflow-profiles"]) and kf_profiles.get_data()
        ):
            raise CheckFailed(
                "Waiting for kubeflow-profiles relation data", WaitingStatus
            )

        return kf_profiles

    def main(self, event) -> None:
        """Main entry point for the Charm."""
        try:
            self._check_container_connection()
            self._check_model_name()
            self._check_leader()
            interfaces = self._get_interfaces()
            kf_profiles = self._check_kf_profiles(interfaces)
        except CheckFailed as e:
            self.model.unit.status = e.status
            return
        try:
            self.unit.status = MaintenanceStatus("Creating k8s resources")
            self.k8s_resource_handler.apply()
        except ApiError:
            self.logger.error(traceback.format_exc())
            self.unit.status = BlockedStatus("kubernetes resource creation failed")
        self.handle_ingress(interfaces)
        kf_profiles = list(kf_profiles.get_data().values())[0]
        self.profiles_service = kf_profiles["service-name"]
        try:
            self._update_layer()
        except CheckFailed as e:
            self.model.unit.status = e.status
            return
        self.model.unit.status = ActiveStatus()

    def _on_sidebar_relation_changed(self, event: RelationChangedEvent) -> None:
        if not self.unit.is_leader():
            return
        new_config_string = event.relation.data[event.app].get("config")
        if new_config_string is None:
            self.logger.info("No config link found in relation data")
            return
        try:
            self.unit.status = MaintenanceStatus("Adjusting sidebar configmap")
            current_configmap = self.lightkube_client.get(
                ConfigMap, name=self._context["configmap_name"]
            )
            old_sidebar_config = json.loads(current_configmap.data["links"])
        except Exception as e:
            self.logger.info(
                f"PROBLEM during configmap retrieval {e}. USING BASE CONFIG"
            )
            old_sidebar_config = json.loads(BASE_SIDEBAR)
        new_config_link = json.loads(new_config_string)
        if new_config_link not in old_sidebar_config["menuLinks"]:
            old_sidebar_config["menuLinks"].append(new_config_link)
            self._context["links"] = json.dumps(old_sidebar_config)
            try:
                self._create_resources(resource_type=["config_maps"])
            except ApiError:
                self.logger.error(traceback.format_exc())
                self.unit.status = BlockedStatus("kubernetes resource creation failed")
            self.model.unit.status = ActiveStatus()
        else:
            self.logger.info(f"{new_config_link} already exists in configmap")

    def _on_sidebar_relation_broken(self, event: RelationBrokenEvent) -> None:
        if not self.unit.is_leader():
            return
        self.logger.info(f"{event.app.name} relation broken")
        try:
            self.unit.status = MaintenanceStatus("Adjusting sidebar configmap")
            current_configmap = self.lightkube_client.get(
                ConfigMap, name=self._context["configmap_name"]
            )
            old_sidebar_config = json.loads(current_configmap.data["links"])
        except Exception as e:
            self.logger.info(
                f"PROBLEM during configmap retrieval {e}. USING BASE CONFIG"
            )
            old_sidebar_config = json.loads(BASE_SIDEBAR)

        new_menu_links = [
            conf
            for conf in old_sidebar_config["menuLinks"]
            if conf.get("app", None) != event.app.name
        ]
        if len(new_menu_links) != len(old_sidebar_config["menuLinks"]):
            old_sidebar_config["menuLinks"] = new_menu_links
            self._context["links"] = json.dumps(old_sidebar_config)
            try:
                self._create_resources(resource_type=["config_maps"])
            except ApiError:
                self.logger.error(traceback.format_exc())
                self.unit.status = BlockedStatus("kubernetes resource creation failed")
            self.model.unit.status = ActiveStatus()


if __name__ == "__main__":
    main(KubeflowDashboardOperator)<|MERGE_RESOLUTION|>--- conflicted
+++ resolved
@@ -12,13 +12,9 @@
 from charms.observability_libs.v0.kubernetes_service_patch import KubernetesServicePatch
 from lightkube import ApiError
 from lightkube.generic_resource import load_in_cluster_generic_resources
-<<<<<<< HEAD
 from lightkube.types import PatchType
 from lightkube.resources.core_v1 import ConfigMap
 from ops.charm import CharmBase, RelationChangedEvent, RelationBrokenEvent
-=======
-from ops.charm import CharmBase
->>>>>>> d0507f7d
 from ops.main import main
 from ops.model import ActiveStatus, BlockedStatus, MaintenanceStatus, WaitingStatus
 from ops.pebble import ChangeError, Layer
@@ -103,8 +99,6 @@
         return self._container
 
     @property
-<<<<<<< HEAD
-=======
     def k8s_resource_handler(self):
         if not self._k8s_resource_handler:
             self._k8s_resource_handler = KubernetesResourceHandler(
@@ -121,7 +115,6 @@
         self._k8s_resource_handler = handler
 
     @property
->>>>>>> d0507f7d
     def _kubeflow_dashboard_operator_layer(self) -> Layer:
         layer_config = {
             "summary": "dex-auth-operator layer",
@@ -245,7 +238,7 @@
             return
         try:
             self.unit.status = MaintenanceStatus("Adjusting sidebar configmap")
-            current_configmap = self.lightkube_client.get(
+            current_configmap = self.k8s_resource_handler.lightkube_client.get(
                 ConfigMap, name=self._context["configmap_name"]
             )
             old_sidebar_config = json.loads(current_configmap.data["links"])
@@ -259,13 +252,15 @@
             old_sidebar_config["menuLinks"].append(new_config_link)
             self._context["links"] = json.dumps(old_sidebar_config)
             try:
-                self._create_resources(resource_type=["config_maps"])
+                self.k8s_resource_handler.context = self._context
+                self.k8s_resource_handler.template_files = [self._resource_files["config_maps"]]
+                self.k8s_resource_handler.apply()
             except ApiError:
                 self.logger.error(traceback.format_exc())
                 self.unit.status = BlockedStatus("kubernetes resource creation failed")
-            self.model.unit.status = ActiveStatus()
         else:
             self.logger.info(f"{new_config_link} already exists in configmap")
+        self.model.unit.status = ActiveStatus()
 
     def _on_sidebar_relation_broken(self, event: RelationBrokenEvent) -> None:
         if not self.unit.is_leader():
@@ -273,7 +268,7 @@
         self.logger.info(f"{event.app.name} relation broken")
         try:
             self.unit.status = MaintenanceStatus("Adjusting sidebar configmap")
-            current_configmap = self.lightkube_client.get(
+            current_configmap = self.k8s_resource_handler.lightkube_client.get(
                 ConfigMap, name=self._context["configmap_name"]
             )
             old_sidebar_config = json.loads(current_configmap.data["links"])
@@ -292,11 +287,13 @@
             old_sidebar_config["menuLinks"] = new_menu_links
             self._context["links"] = json.dumps(old_sidebar_config)
             try:
-                self._create_resources(resource_type=["config_maps"])
+                self.k8s_resource_handler.context = self._context
+                self.k8s_resource_handler.template_files = [self._resource_files["config_maps"]]
+                self.k8s_resource_handler.apply()
             except ApiError:
                 self.logger.error(traceback.format_exc())
                 self.unit.status = BlockedStatus("kubernetes resource creation failed")
-            self.model.unit.status = ActiveStatus()
+        self.model.unit.status = ActiveStatus()
 
 
 if __name__ == "__main__":
