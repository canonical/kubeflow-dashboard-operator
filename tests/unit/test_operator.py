--- conflicted
+++ resolved
@@ -1,14 +1,9 @@
 # Copyright 2021 Canonical Ltd.
 # See LICENSE file for licensing details.
-<<<<<<< HEAD
+from unittest.mock import patch, MagicMock
+
+import pytest
 import json
-from unittest.mock import patch, Mock
-from unittest import mock
-=======
-from unittest.mock import patch, MagicMock
->>>>>>> d0507f7d
-
-import pytest
 import yaml
 
 from ops.model import BlockedStatus, WaitingStatus, ActiveStatus
@@ -44,29 +39,11 @@
 ]
 
 
-<<<<<<< HEAD
-class _FakeResponse:
-    """Used to fake an httpx response during testing only."""
-
-    def __init__(self, code):
-        self.code = code
-
-    def json(self):
-        return {"apiVersion": 1, "code": self.code, "message": "broken"}
-
-
-class _FakeApiError(ApiError):
-    """Used to simulate an ApiError during testing."""
-
-    def __init__(self, code=400):
-        super().__init__(response=_FakeResponse(code))
-=======
 class _FakeChangeError(ChangeError):
     """Used to simulate a ChangeError during testing."""
 
     def __init__(self, err, change):
         super().__init__(err, change)
->>>>>>> d0507f7d
 
 
 class _FakeChangeError(ChangeError):
@@ -175,18 +152,9 @@
             "Waiting for kubeflow-profiles relation data"
         )
 
-<<<<<<< HEAD
-    @patch("charm.KubernetesServicePatch", lambda x, y: None)
-    @patch("charm.KubeflowDashboardOperator._create_resources")
-    @patch("charm.KubeflowDashboardOperator.lightkube_client")
-    def test_update_layer_success(
-        self, lightkube_client, create_resources, harness_with_profiles: Harness
-    ):
-=======
     @patch("charm.KubeflowDashboardOperator.k8s_resource_handler", MagicMock())
     @patch("charm.KubernetesServicePatch", lambda x, y: None)
     def test_update_layer_success(self, harness_with_profiles: Harness):
->>>>>>> d0507f7d
         harness_with_profiles.container_pebble_ready(CHARM_NAME)
         harness_with_profiles.begin_with_initial_hooks()
         assert (
@@ -197,90 +165,14 @@
 
     @patch("charm.KubeflowDashboardOperator.k8s_resource_handler", MagicMock())
     @patch("charm.KubernetesServicePatch", lambda x, y: None)
-<<<<<<< HEAD
-    @patch("charm.KubeflowDashboardOperator._create_resources")
-    @patch("charm.KubeflowDashboardOperator.lightkube_client")
-    @patch("charm.KubeflowDashboardOperator.container")
-    def test_update_layer_failure(
-        self,
-        container,
-        lightkube_client,
-        create_resources,
-=======
     @patch("charm.KubeflowDashboardOperator.container")
     def test_update_layer_failure(
         self,
         container: MagicMock,
->>>>>>> d0507f7d
         harness_with_profiles: Harness,
     ):
         container.replan.side_effect = _FakeChangeError(
             "Fake problem during layer update", None
-<<<<<<< HEAD
-        )
-        harness_with_profiles.container_pebble_ready(CHARM_NAME)
-        harness_with_profiles.begin_with_initial_hooks()
-        assert harness_with_profiles.charm.model.unit.status == BlockedStatus(
-            "Failed to replan"
-        )
-
-    @patch("charm.KubernetesServicePatch", lambda x, y: None)
-    def test_create_resources_success(self, harness_with_profiles: Harness):
-        resource_files = RESOURCE_FILES
-        create_global_resource(
-            group="kubeflow.org", version="v1", kind="Profile", plural="profiles"
-        )
-        # I am doing this so I can create list of mocked resources to compare later.
-        env = Environment(loader=FileSystemLoader("src/templates"))
-        expected_objects = []
-        for file in resource_files:
-            manifest = env.get_template(file).render(DEFAULT_CONTEXT)
-            for obj in codecs.load_all_yaml(manifest):
-                expected_objects.append(mock.call.apply(obj))
-
-        mocked_lightkube_client = Mock()
-        harness_with_profiles.begin()
-        harness_with_profiles.charm.lightkube_client = mocked_lightkube_client
-        harness_with_profiles.charm._context = DEFAULT_CONTEXT
-        harness_with_profiles.charm._create_resources()
-        mocked_lightkube_client.assert_has_calls(expected_objects)
-
-    @patch("charm.KubernetesServicePatch", lambda x, y: None)
-    def test_create_resources_patch(self, harness_with_profiles: Harness):
-        resource_files = RESOURCE_FILES
-        create_global_resource(
-            group="kubeflow.org", version="v1", kind="Profile", plural="profiles"
-        )
-        # I am doing this so I can create list of mocked resources to compare later.
-        env = Environment(loader=FileSystemLoader("src/templates"))
-        expected_objects = []
-        for file in resource_files:
-            manifest = env.get_template(file).render(DEFAULT_CONTEXT)
-            for obj in codecs.load_all_yaml(manifest):
-                expected_objects.append(mock.call.apply(obj))
-                expected_objects.append(
-                    mock.call.patch(
-                        type(obj), obj.metadata.name, obj, patch_type=PatchType.MERGE
-                    )
-                )
-        mocked_lightkube_client = Mock()
-        harness_with_profiles.begin()
-        harness_with_profiles.charm.lightkube_client = mocked_lightkube_client
-        mocked_lightkube_client.apply.side_effect = _FakeApiError(code=409)
-        harness_with_profiles.charm._context = DEFAULT_CONTEXT
-        harness_with_profiles.charm._create_resources()
-        mocked_lightkube_client.assert_has_calls(expected_objects)
-
-    @patch("charm.KubernetesServicePatch", lambda x, y: None)
-    def test_create_resources_failure(self, harness_with_profiles: Harness):
-        mocked_lightkube_client = Mock()
-        harness_with_profiles.begin()
-        harness_with_profiles.charm.lightkube_client = mocked_lightkube_client
-        mocked_lightkube_client.apply.side_effect = _FakeApiError(code=409)
-        mocked_lightkube_client.patch.side_effect = _FakeApiError(code=404)
-        with pytest.raises(ApiError):
-            harness_with_profiles.charm._create_resources()
-=======
         )
         harness_with_profiles.container_pebble_ready(CHARM_NAME)
         harness_with_profiles.begin_with_initial_hooks()
@@ -299,27 +191,25 @@
         harness_with_profiles.charm.on.install.emit()
         k8s_resource_handler.apply.assert_called_once()
         assert isinstance(harness_with_profiles.charm.model.unit.status, ActiveStatus)
->>>>>>> d0507f7d
 
     @patch("charm.KubernetesServicePatch", lambda x, y: None)
     @patch("charm.KubeflowDashboardOperator.k8s_resource_handler")
     @patch("charm.KubeflowDashboardOperator._update_layer")
-<<<<<<< HEAD
-    def test_main(self, update_layer, create_resources, harness_with_profiles: Harness):
-        mocked_lightkube_client = Mock()
+    def test_main(
+        self, update_layer, k8s_resource_handler, harness_with_profiles: Harness
+    ):
         expected_links = BASE_SIDEBAR
         harness_with_profiles.begin()
-        harness_with_profiles.charm.lightkube_client = mocked_lightkube_client
         harness_with_profiles.charm.on.install.emit()
-        create_resources.assert_called()
+        k8s_resource_handler.apply.assert_called()
         update_layer.assert_called()
         assert isinstance(harness_with_profiles.charm.model.unit.status, ActiveStatus)
         assert harness_with_profiles.charm._context["links"] == expected_links
 
     @patch("charm.KubernetesServicePatch", lambda x, y: None)
-    @patch("charm.KubeflowDashboardOperator.lightkube_client")
+    @patch("charm.KubeflowDashboardOperator.k8s_resource_handler")
     def test_on_sidebar_relation_changed(
-        self, lightkube_client, harness_with_profiles: Harness
+        self, k8s_resource_handler, harness_with_profiles: Harness
     ):
         # Expected tensorboard link data
 
@@ -352,33 +242,57 @@
         )
         assert isinstance(harness_with_profiles.charm.model.unit.status, ActiveStatus)
 
-    @patch("charm.KubernetesServicePatch", lambda x, y: None)
-    @patch("charm.KubeflowDashboardOperator.lightkube_client")
-    def test_on_sidebar_relation_removed(
-        self, lightkube_client, harness_with_profiles: Harness
-    ):
-        relation_id = harness_with_profiles.add_relation(
-            "sidebar", "tensorboards-web-app"
-        )
-        harness_with_profiles.add_relation_unit(relation_id, "tensorboards-web-app/0")
-        harness_with_profiles.update_relation_data(
-            relation_id,
-            "tensorboards-web-app",
-            {"_supported_versions": "- v1", "config": json.dumps(RELATION_DATA)},
-        )
-        harness_with_profiles.remove_relation(relation_id)
-        harness_with_profiles.begin_with_initial_hooks()
-        assert harness_with_profiles.charm._context["links"] == BASE_SIDEBAR
-        assert isinstance(harness_with_profiles.charm.model.unit.status, ActiveStatus)
-=======
-    def test_main(
-        self, update_layer, k8s_resource_handler, harness_with_profiles: Harness
-    ):
-        expected_links = BASE_SIDEBAR
-        harness_with_profiles.begin()
-        harness_with_profiles.charm.on.install.emit()
-        k8s_resource_handler.apply.assert_called()
-        update_layer.assert_called()
-        assert isinstance(harness_with_profiles.charm.model.unit.status, ActiveStatus)
-        assert harness_with_profiles.charm._context["links"] == expected_links
->>>>>>> d0507f7d
+    # @patch("charm.KubernetesServicePatch", lambda x, y: None)
+    # @patch("charm.KubeflowDashboardOperator.lightkube_client")
+    # def test_on_sidebar_relation_changed(
+    #     self, lightkube_client, harness_with_profiles: Harness
+    # ):
+    #     # Expected tensorboard link data
+
+    #     expected_links = json.loads(BASE_SIDEBAR)
+    #     expected_links["menuLinks"].append(RELATION_DATA)
+    #     context = DEFAULT_CONTEXT
+    #     context = {
+    #         **DEFAULT_CONTEXT,
+    #         **{"links": json.dumps(expected_links)},
+    #     }
+    #     cm_file = "configmaps.yaml.j2"
+    #     env = Environment(loader=FileSystemLoader("src/templates"))
+    #     manifest = env.get_template(cm_file).render(context)
+    #     expected_objects = []
+    #     for obj in codecs.load_all_yaml(manifest):
+    #         expected_objects.append(mock.call.apply(obj))
+    #     relation_id = harness_with_profiles.add_relation(
+    #         "sidebar", "tensorboards-web-app"
+    #     )
+    #     harness_with_profiles.add_relation_unit(relation_id, "tensorboards-web-app/0")
+    #     harness_with_profiles.update_relation_data(
+    #         relation_id,
+    #         "tensorboards-web-app",
+    #         {"_supported_versions": "- v1", "config": json.dumps(RELATION_DATA)},
+    #     )
+    #     harness_with_profiles.begin_with_initial_hooks()
+    #     lightkube_client.assert_has_calls(expected_objects)
+    #     assert harness_with_profiles.charm._context["links"] == json.dumps(
+    #         expected_links
+    #     )
+    #     assert isinstance(harness_with_profiles.charm.model.unit.status, ActiveStatus)
+
+    # @patch("charm.KubernetesServicePatch", lambda x, y: None)
+    # @patch("charm.KubeflowDashboardOperator.lightkube_client")
+    # def test_on_sidebar_relation_removed(
+    #     self, lightkube_client, harness_with_profiles: Harness
+    # ):
+    #     relation_id = harness_with_profiles.add_relation(
+    #         "sidebar", "tensorboards-web-app"
+    #     )
+    #     harness_with_profiles.add_relation_unit(relation_id, "tensorboards-web-app/0")
+    #     harness_with_profiles.update_relation_data(
+    #         relation_id,
+    #         "tensorboards-web-app",
+    #         {"_supported_versions": "- v1", "config": json.dumps(RELATION_DATA)},
+    #     )
+    #     harness_with_profiles.remove_relation(relation_id)
+    #     harness_with_profiles.begin_with_initial_hooks()
+    #     assert harness_with_profiles.charm._context["links"] == BASE_SIDEBAR
+    #     assert isinstance(harness_with_profiles.charm.model.unit.status, ActiveStatus)