# Copyright 2021 Canonical Ltd.
# See LICENSE file for licensing details.
from unittest.mock import patch, MagicMock
from unittest import mock

import json
import pytest
import json
import yaml

from lightkube import ApiError
from ops.model import BlockedStatus, WaitingStatus, ActiveStatus
from ops.pebble import ChangeError
from ops.testing import Harness
from pathlib import Path
<<<<<<< HEAD
from charm import KubeflowDashboardOperator, CheckFailed
=======
from charm import KubeflowDashboardOperator
>>>>>>> 51620eda


BASE_SIDEBAR = Path("src/config/sidebar_config.json").read_text()
METADATA = yaml.safe_load(Path("./metadata.yaml").read_text())
CHARM_NAME = METADATA["name"]
RELATION_DATA = [
    {
        "app": "tensorboards-web-app",
        "type": "item",
        "link": "/tensorboards/",
        "text": "Tensorboards",
        "icon": "assessment",
    }
]

DEFAULT_CONTEXT = {
    "app_name": "kubeflow-dashboard",
    "namespace": "kubeflow",
    "configmap_name": "centraldashboard-config",
    "profilename": "test-profile",
    "links": BASE_SIDEBAR,
    "settings": "",
}
DEFAULT_RESOURCE_FILES = [
    "profile_crds.yaml.j2",
    "auth_manifests.yaml.j2",
    "configmaps.yaml.j2",
]


class _FakeResponse:
    """Used to fake an httpx response during testing only."""

    def __init__(self, code):
        self.code = code
        self.name = ""

    def json(self):
        reason = ""
        if self.code == 409:
            reason = "AlreadyExists"
        return {
            "apiVersion": 1,
            "code": self.code,
            "message": "broken",
            "reason": reason,
        }


class _FakeApiError(ApiError):
    """Used to simulate an ApiError during testing."""

    def __init__(self, code=400):
        super().__init__(response=_FakeResponse(code))


class _FakeChangeError(ChangeError):
    """Used to simulate a ChangeError during testing."""

    def __init__(self, err, change):
        super().__init__(err, change)


@pytest.fixture(scope="function")
def harness() -> Harness:
    harness = Harness(KubeflowDashboardOperator)
    # Remove when this bug is resolved: https://github.com/kubeflow/kubeflow/issues/6136
    harness.set_model_name("kubeflow")
    yield harness
    harness.cleanup()


@pytest.fixture(scope="function")
def harness_with_profiles(harness: Harness) -> Harness:
    harness.set_leader(True)
    rel_id = harness.add_relation("kubeflow-profiles", "app")

    harness.add_relation_unit(rel_id, "app/0")
    data = {"service-name": "service-name", "service-port": "6666"}
    harness.update_relation_data(
        rel_id,
        "app",
        {"_supported_versions": "- v1", "data": yaml.dump(data)},
    )
    yield harness
    harness.cleanup()


class TestCharm:
<<<<<<< HEAD
    @patch("charm.KubeflowDashboardOperator.configmap_handler", MagicMock())
    @patch("charm.KubeflowDashboardOperator.k8s_resource_handler", MagicMock())
=======
>>>>>>> 51620eda
    @patch("charm.KubernetesServicePatch", lambda x, y: None)
    def test_check_leader_failure(self, harness: Harness):
        harness.begin_with_initial_hooks()
        assert harness.charm.model.unit.status == WaitingStatus(
            "Waiting for leadership"
        )
        harness.set_leader(True)
        assert harness.charm.model.unit.status != WaitingStatus(
            "Waiting for leadership"
        )

<<<<<<< HEAD
    @patch("charm.KubeflowDashboardOperator.configmap_handler", MagicMock())
    @patch("charm.KubeflowDashboardOperator.k8s_resource_handler", MagicMock())
=======
>>>>>>> 51620eda
    @patch("charm.KubernetesServicePatch", lambda x, y: None)
    def test_check_leader_success(self, harness: Harness):
        harness.set_leader(True)
        harness.begin_with_initial_hooks()
        assert harness.charm.model.unit.status != WaitingStatus(
            "Waiting for leadership"
        )

    @patch("charm.KubernetesServicePatch", lambda x, y: None)
    def test_check_model_name_failure(self):
        # Tests that unit will BlockStatus if deployed outside a model named kubeflow
        # Remove when this bug is resolved: https://github.com/kubeflow/kubeflow/issues/6136
        harness = Harness(KubeflowDashboardOperator)
        harness.begin_with_initial_hooks()
        assert harness.charm.model.unit.status == BlockedStatus(
            "kubeflow-dashboard must be deployed to model named `kubeflow`:"
            " https://git.io/J6d35"
        )

    @patch("charm.KubernetesServicePatch", lambda x, y: None)
    def test_check_model_name_success(self, harness: Harness):
        harness.begin_with_initial_hooks()
        assert harness.charm.model.unit.status != BlockedStatus(
            "kubeflow-dashboard must be deployed to model named `kubeflow`:"
            " https://git.io/J6d35"
        )

    @patch("charm.KubernetesServicePatch", lambda x, y: None)
    def test_check_kf_profiles_failure(self, harness: Harness):
        harness.set_leader(True)
        harness.begin_with_initial_hooks()

        assert harness.charm.model.unit.status == WaitingStatus(
            "Waiting for kubeflow-profiles relation data"
        )

    @patch("charm.KubernetesResourceHandler")
<<<<<<< HEAD
    @patch("charm.KubeflowDashboardOperator.configmap_handler", MagicMock())
    @patch("charm.KubeflowDashboardOperator.k8s_resource_handler", MagicMock())
=======
>>>>>>> 51620eda
    @patch("charm.KubernetesServicePatch", lambda x, y: None)
    def test_check_kf_profiles_success(self, harness_with_profiles: Harness):
        harness_with_profiles.begin_with_initial_hooks()

        assert harness_with_profiles.charm.model.unit.status != WaitingStatus(
            "Waiting for kubeflow-profiles relation data"
        )

    @patch("charm.KubeflowDashboardOperator.configmap_handler", MagicMock())
    @patch("charm.KubeflowDashboardOperator.k8s_resource_handler", MagicMock())
    @patch("charm.KubernetesServicePatch", lambda x, y: None)
    @patch("charm.KubeflowDashboardOperator.container")
    def test_update_layer_failure(
        self,
        container: MagicMock,
        harness_with_profiles: Harness,
    ):
        container.replan.side_effect = _FakeChangeError(
            "Fake problem during layer update", None
        )
        harness_with_profiles.container_pebble_ready(CHARM_NAME)
        harness_with_profiles.begin_with_initial_hooks()
        assert harness_with_profiles.charm.model.unit.status == BlockedStatus(
            "Failed to replan"
        )

    @patch("charm.KubernetesServicePatch", lambda x, y: None)
    @patch("charm.KubeflowDashboardOperator.configmap_handler")
<<<<<<< HEAD
=======
    @patch("charm.KubeflowDashboardOperator.k8s_resource_handler")
    def test_deploy_k8s_resources_success(
        self,
        k8s_resource_handler: MagicMock,
        configmap_handler: MagicMock,
        harness_with_profiles: Harness,
    ):
        harness_with_profiles.begin()
        harness_with_profiles.charm._deploy_k8s_resources()
        k8s_resource_handler.apply.assert_called()
        configmap_handler.apply.assert_called()
        assert isinstance(harness_with_profiles.charm.model.unit.status, ActiveStatus)

    @patch("charm.KubernetesServicePatch", lambda x, y: None)
    @patch("charm.KubeflowDashboardOperator.configmap_handler")
>>>>>>> 51620eda
    @patch("charm.KubeflowDashboardOperator.k8s_resource_handler")
    def test_deploy_k8s_resources_success(
        self,
        k8s_resource_handler: MagicMock,
        configmap_handler: MagicMock,
        harness_with_profiles: Harness,
    ):
        harness_with_profiles.begin()
<<<<<<< HEAD
        harness_with_profiles.charm._deploy_k8s_resources()
        k8s_resource_handler.apply.assert_called()
        configmap_handler.apply.assert_called()
        assert isinstance(harness_with_profiles.charm.model.unit.status, ActiveStatus)

    @patch("charm.KubernetesServicePatch", lambda x, y: None)
    def test_get_new_sidebar_configs_added(self, harness_with_profiles: Harness):
        relation_id = harness_with_profiles.add_relation(
            "sidebar", "tensorboards-web-app"
        )
        harness_with_profiles.add_relation_unit(relation_id, "tensorboards-web-app/0")
        harness_with_profiles.update_relation_data(
            relation_id,
            "tensorboards-web-app",
            {"_supported_versions": "- v1", "config": json.dumps(RELATION_DATA)},
        )
        harness_with_profiles.begin()
        res = harness_with_profiles.charm._get_new_sidebar_configs()
        assert res == RELATION_DATA

    @patch("charm.KubernetesServicePatch", lambda x, y: None)
    def test_get_new_sidebar_configs_removed(self, harness_with_profiles: Harness):
        relation_id = harness_with_profiles.add_relation(
            "sidebar", "tensorboards-web-app"
        )
        harness_with_profiles.add_relation_unit(relation_id, "tensorboards-web-app/0")
        harness_with_profiles.update_relation_data(
            relation_id,
            "tensorboards-web-app",
            {"_supported_versions": "- v1", "config": json.dumps(RELATION_DATA)},
        )
        harness_with_profiles.remove_relation(relation_id)
        harness_with_profiles.begin()
        res = harness_with_profiles.charm._get_new_sidebar_configs()
        assert res == []

    @patch("charm.KubernetesServicePatch", lambda x, y: None)
    @patch("charm.KubernetesResourceHandler")
    def test_update_configmap_success(
        self, k8s_resource_handler: MagicMock, harness_with_profiles: Harness
    ):
        handler_object: MagicMock = k8s_resource_handler()
        harness_with_profiles.begin()
        harness_with_profiles.charm._update_configmap(
            json.loads(BASE_SIDEBAR)["menuLinks"]
        )
        handler_object.apply.assert_called()

    @patch("charm.KubernetesServicePatch", lambda x, y: None)
    @patch("charm.KubernetesResourceHandler")
    def test_update_configmap_failed(
        self, k8s_resource_handler: MagicMock, harness_with_profiles: Harness
    ):
        handler_object: MagicMock = k8s_resource_handler()
        harness_with_profiles.begin()
        handler_object.apply.side_effect = _FakeApiError()
        with pytest.raises(CheckFailed):
            harness_with_profiles.charm._update_configmap(json.loads(BASE_SIDEBAR))
=======
        harness_with_profiles.charm.on.install.emit()
        k8s_resource_handler.apply.assert_called_once()
        configmap_handler.apply.assert_called_once()
        assert isinstance(harness_with_profiles.charm.model.unit.status, ActiveStatus)

    @patch("charm.KubernetesServicePatch", lambda x, y: None)
    @patch("charm.KubeflowDashboardOperator.configmap_handler")
    @patch("charm.KubeflowDashboardOperator.k8s_resource_handler")
    @patch("charm.KubeflowDashboardOperator._update_layer")
    def test_main(
        self,
        update_layer: MagicMock,
        k8s_resource_handler: MagicMock,
        configmap_handler: MagicMock,
        harness_with_profiles: Harness,
    ):
        expected_links = json.loads(BASE_SIDEBAR)
        harness_with_profiles.begin()
        harness_with_profiles.charm.on.install.emit()
        k8s_resource_handler.apply.assert_called()
        configmap_handler.apply.assert_called_once()
        update_layer.assert_called()
        assert isinstance(harness_with_profiles.charm.model.unit.status, ActiveStatus)
        assert (
            json.loads(harness_with_profiles.charm._context["links"]) == expected_links
        )
>>>>>>> 51620eda

    @patch("charm.KubernetesServicePatch", lambda x, y: None)
    @patch("charm.KubeflowDashboardOperator.k8s_resource_handler")
    @patch("charm.KubeflowDashboardOperator.configmap_handler")
    @patch("charm.delete_many")
    def test_on_remove_success(
        self,
        delete_many: MagicMock,
        configmap_handler: MagicMock,
        k8s_resource_handler: MagicMock,
        harness_with_profiles: Harness,
    ):
        harness_with_profiles.begin()
        harness_with_profiles.charm.on.remove.emit()
        k8s_resource_handler.assert_has_calls([mock.call.render_manifests()])
        configmap_handler.assert_has_calls([mock.call.render_manifests()])
        delete_many.assert_called()

    @patch("charm.KubernetesServicePatch", lambda x, y: None)
    @patch("charm.KubeflowDashboardOperator.k8s_resource_handler")
    @patch("charm.KubeflowDashboardOperator.configmap_handler")
    @patch("charm.delete_many")
    def test_on_remove_failure(
        self,
        delete_many: MagicMock,
        _: MagicMock,
        __: MagicMock,
        harness_with_profiles: Harness,
    ):
        delete_many.side_effect = _FakeApiError()
        harness_with_profiles.begin()
        with pytest.raises(ApiError):
            harness_with_profiles.charm.on.remove.emit()<|MERGE_RESOLUTION|>--- conflicted
+++ resolved
@@ -5,7 +5,6 @@
 
 import json
 import pytest
-import json
 import yaml
 
 from lightkube import ApiError
@@ -13,11 +12,7 @@
 from ops.pebble import ChangeError
 from ops.testing import Harness
 from pathlib import Path
-<<<<<<< HEAD
 from charm import KubeflowDashboardOperator, CheckFailed
-=======
-from charm import KubeflowDashboardOperator
->>>>>>> 51620eda
 
 
 BASE_SIDEBAR = Path("src/config/sidebar_config.json").read_text()
@@ -107,11 +102,6 @@
 
 
 class TestCharm:
-<<<<<<< HEAD
-    @patch("charm.KubeflowDashboardOperator.configmap_handler", MagicMock())
-    @patch("charm.KubeflowDashboardOperator.k8s_resource_handler", MagicMock())
-=======
->>>>>>> 51620eda
     @patch("charm.KubernetesServicePatch", lambda x, y: None)
     def test_check_leader_failure(self, harness: Harness):
         harness.begin_with_initial_hooks()
@@ -123,11 +113,6 @@
             "Waiting for leadership"
         )
 
-<<<<<<< HEAD
-    @patch("charm.KubeflowDashboardOperator.configmap_handler", MagicMock())
-    @patch("charm.KubeflowDashboardOperator.k8s_resource_handler", MagicMock())
-=======
->>>>>>> 51620eda
     @patch("charm.KubernetesServicePatch", lambda x, y: None)
     def test_check_leader_success(self, harness: Harness):
         harness.set_leader(True)
@@ -165,11 +150,6 @@
         )
 
     @patch("charm.KubernetesResourceHandler")
-<<<<<<< HEAD
-    @patch("charm.KubeflowDashboardOperator.configmap_handler", MagicMock())
-    @patch("charm.KubeflowDashboardOperator.k8s_resource_handler", MagicMock())
-=======
->>>>>>> 51620eda
     @patch("charm.KubernetesServicePatch", lambda x, y: None)
     def test_check_kf_profiles_success(self, harness_with_profiles: Harness):
         harness_with_profiles.begin_with_initial_hooks()
@@ -198,8 +178,6 @@
 
     @patch("charm.KubernetesServicePatch", lambda x, y: None)
     @patch("charm.KubeflowDashboardOperator.configmap_handler")
-<<<<<<< HEAD
-=======
     @patch("charm.KubeflowDashboardOperator.k8s_resource_handler")
     def test_deploy_k8s_resources_success(
         self,
@@ -209,87 +187,12 @@
     ):
         harness_with_profiles.begin()
         harness_with_profiles.charm._deploy_k8s_resources()
-        k8s_resource_handler.apply.assert_called()
-        configmap_handler.apply.assert_called()
-        assert isinstance(harness_with_profiles.charm.model.unit.status, ActiveStatus)
-
-    @patch("charm.KubernetesServicePatch", lambda x, y: None)
-    @patch("charm.KubeflowDashboardOperator.configmap_handler")
->>>>>>> 51620eda
-    @patch("charm.KubeflowDashboardOperator.k8s_resource_handler")
-    def test_deploy_k8s_resources_success(
-        self,
-        k8s_resource_handler: MagicMock,
-        configmap_handler: MagicMock,
-        harness_with_profiles: Harness,
-    ):
-        harness_with_profiles.begin()
-<<<<<<< HEAD
-        harness_with_profiles.charm._deploy_k8s_resources()
-        k8s_resource_handler.apply.assert_called()
-        configmap_handler.apply.assert_called()
-        assert isinstance(harness_with_profiles.charm.model.unit.status, ActiveStatus)
-
-    @patch("charm.KubernetesServicePatch", lambda x, y: None)
-    def test_get_new_sidebar_configs_added(self, harness_with_profiles: Harness):
-        relation_id = harness_with_profiles.add_relation(
-            "sidebar", "tensorboards-web-app"
-        )
-        harness_with_profiles.add_relation_unit(relation_id, "tensorboards-web-app/0")
-        harness_with_profiles.update_relation_data(
-            relation_id,
-            "tensorboards-web-app",
-            {"_supported_versions": "- v1", "config": json.dumps(RELATION_DATA)},
-        )
-        harness_with_profiles.begin()
-        res = harness_with_profiles.charm._get_new_sidebar_configs()
-        assert res == RELATION_DATA
-
-    @patch("charm.KubernetesServicePatch", lambda x, y: None)
-    def test_get_new_sidebar_configs_removed(self, harness_with_profiles: Harness):
-        relation_id = harness_with_profiles.add_relation(
-            "sidebar", "tensorboards-web-app"
-        )
-        harness_with_profiles.add_relation_unit(relation_id, "tensorboards-web-app/0")
-        harness_with_profiles.update_relation_data(
-            relation_id,
-            "tensorboards-web-app",
-            {"_supported_versions": "- v1", "config": json.dumps(RELATION_DATA)},
-        )
-        harness_with_profiles.remove_relation(relation_id)
-        harness_with_profiles.begin()
-        res = harness_with_profiles.charm._get_new_sidebar_configs()
-        assert res == []
-
-    @patch("charm.KubernetesServicePatch", lambda x, y: None)
-    @patch("charm.KubernetesResourceHandler")
-    def test_update_configmap_success(
-        self, k8s_resource_handler: MagicMock, harness_with_profiles: Harness
-    ):
-        handler_object: MagicMock = k8s_resource_handler()
-        harness_with_profiles.begin()
-        harness_with_profiles.charm._update_configmap(
-            json.loads(BASE_SIDEBAR)["menuLinks"]
-        )
-        handler_object.apply.assert_called()
-
-    @patch("charm.KubernetesServicePatch", lambda x, y: None)
-    @patch("charm.KubernetesResourceHandler")
-    def test_update_configmap_failed(
-        self, k8s_resource_handler: MagicMock, harness_with_profiles: Harness
-    ):
-        handler_object: MagicMock = k8s_resource_handler()
-        harness_with_profiles.begin()
-        handler_object.apply.side_effect = _FakeApiError()
-        with pytest.raises(CheckFailed):
-            harness_with_profiles.charm._update_configmap(json.loads(BASE_SIDEBAR))
-=======
-        harness_with_profiles.charm.on.install.emit()
         k8s_resource_handler.apply.assert_called_once()
         configmap_handler.apply.assert_called_once()
         assert isinstance(harness_with_profiles.charm.model.unit.status, ActiveStatus)
 
     @patch("charm.KubernetesServicePatch", lambda x, y: None)
+    @patch("charm.KubernetesResourceHandler", MagicMock())
     @patch("charm.KubeflowDashboardOperator.configmap_handler")
     @patch("charm.KubeflowDashboardOperator.k8s_resource_handler")
     @patch("charm.KubeflowDashboardOperator._update_layer")
@@ -310,7 +213,60 @@
         assert (
             json.loads(harness_with_profiles.charm._context["links"]) == expected_links
         )
->>>>>>> 51620eda
+
+    @patch("charm.KubernetesServicePatch", lambda x, y: None)
+    def test_get_new_sidebar_configs_added(self, harness_with_profiles: Harness):
+        relation_id = harness_with_profiles.add_relation(
+            "sidebar", "tensorboards-web-app"
+        )
+        harness_with_profiles.add_relation_unit(relation_id, "tensorboards-web-app/0")
+        harness_with_profiles.update_relation_data(
+            relation_id,
+            "tensorboards-web-app",
+            {"_supported_versions": "- v1", "config": json.dumps(RELATION_DATA)},
+        )
+        harness_with_profiles.begin()
+        res = harness_with_profiles.charm._get_new_sidebar_configs()
+        assert res == RELATION_DATA
+
+    @patch("charm.KubernetesServicePatch", lambda x, y: None)
+    def test_get_new_sidebar_configs_removed(self, harness_with_profiles: Harness):
+        relation_id = harness_with_profiles.add_relation(
+            "sidebar", "tensorboards-web-app"
+        )
+        harness_with_profiles.add_relation_unit(relation_id, "tensorboards-web-app/0")
+        harness_with_profiles.update_relation_data(
+            relation_id,
+            "tensorboards-web-app",
+            {"_supported_versions": "- v1", "config": json.dumps(RELATION_DATA)},
+        )
+        harness_with_profiles.remove_relation(relation_id)
+        harness_with_profiles.begin()
+        res = harness_with_profiles.charm._get_new_sidebar_configs()
+        assert res == []
+
+    @patch("charm.KubernetesServicePatch", lambda x, y: None)
+    @patch("charm.KubernetesResourceHandler")
+    def test_update_configmap_success(
+        self, k8s_resource_handler: MagicMock, harness_with_profiles: Harness
+    ):
+        handler_object: MagicMock = k8s_resource_handler()
+        harness_with_profiles.begin()
+        harness_with_profiles.charm._update_configmap(
+            json.loads(BASE_SIDEBAR)["menuLinks"]
+        )
+        handler_object.apply.assert_called()
+
+    @patch("charm.KubernetesServicePatch", lambda x, y: None)
+    @patch("charm.KubernetesResourceHandler")
+    def test_update_configmap_failed(
+        self, k8s_resource_handler: MagicMock, harness_with_profiles: Harness
+    ):
+        handler_object: MagicMock = k8s_resource_handler()
+        harness_with_profiles.begin()
+        handler_object.apply.side_effect = _FakeApiError()
+        with pytest.raises(CheckFailed):
+            harness_with_profiles.charm._update_configmap(json.loads(BASE_SIDEBAR))
 
     @patch("charm.KubernetesServicePatch", lambda x, y: None)
     @patch("charm.KubeflowDashboardOperator.k8s_resource_handler")
