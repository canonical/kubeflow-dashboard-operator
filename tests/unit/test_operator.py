--- conflicted
+++ resolved
@@ -9,11 +9,7 @@
 import pytest
 import yaml
 from charmed_kubeflow_chisme.exceptions import GenericCharmRuntimeError
-<<<<<<< HEAD
-from charms.kubeflow_dashboard.v1.kubeflow_dashboard_sidebar import (
-=======
 from charms.kubeflow_dashboard.v0.kubeflow_dashboard_sidebar import (
->>>>>>> 97d1929b
     SIDEBAR_ITEMS_FIELD,
     SidebarItem,
 )
@@ -22,11 +18,7 @@
 from ops.pebble import ChangeError
 from ops.testing import Harness
 
-<<<<<<< HEAD
 from charm import ADDITIONAL_SIDEBAR_LINKS_CONFIG, SIDEBAR_RELATION_NAME, KubeflowDashboardOperator
-=======
-from charm import SIDEBAR_RELATION_NAME, KubeflowDashboardOperator
->>>>>>> 97d1929b
 
 METADATA = yaml.safe_load(Path("./metadata.yaml").read_text())
 CHARM_NAME = METADATA["name"]
@@ -256,11 +248,7 @@
             harness_with_profiles.charm.on.remove.emit()
 
 
-<<<<<<< HEAD
 class TestSidebarLinks:
-=======
-class TestSidebarRelation:
->>>>>>> 97d1929b
     """Tests for the sidebar relation."""
 
     @patch("charm.KubernetesServicePatch", lambda x, y: None)
@@ -333,7 +321,6 @@
         ]
         assert actual_items == relations[2]["sidebar_items"]
 
-<<<<<<< HEAD
     @pytest.mark.parametrize(
         "user_links_as_sidebar_items",
         (
@@ -435,8 +422,6 @@
         # Should include both relation- and config-based items, ordered relation then config
         assert actual_items == expected_sidebar_items
 
-=======
->>>>>>> 97d1929b
 
 def add_sidebar_relation(harness: Harness, other_app_name: str):
     """Adds a sidebar relation to a harness."""
