--- conflicted
+++ resolved
@@ -4,17 +4,12 @@
 from unittest import mock
 
 import pytest
-<<<<<<< HEAD
+
 import json
 import yaml
 
 from lightkube import ApiError
 from lightkube.resources.core_v1 import ConfigMap
-=======
-import yaml
-
-from lightkube import ApiError
->>>>>>> f98a9ccc
 from ops.model import BlockedStatus, WaitingStatus, ActiveStatus
 from ops.pebble import ChangeError
 from ops.testing import Harness
@@ -26,7 +21,6 @@
 BASE_SIDEBAR = Path("src/config/sidebar_config.json").read_text()
 METADATA = yaml.safe_load(Path("./metadata.yaml").read_text())
 CHARM_NAME = METADATA["name"]
-<<<<<<< HEAD
 RELATION_DATA = [
     {
         "app": "tensorboards-web-app",
@@ -36,15 +30,7 @@
         "icon": "assessment",
     }
 ]
-=======
-RELATION_DATA = {
-    "app": "tensorboards-web-app",
-    "type": "item",
-    "link": "/tensorboards/",
-    "text": "Tensorboards",
-    "icon": "assessment",
-}
->>>>>>> f98a9ccc
+
 DEFAULT_CONTEXT = {
     "app_name": "kubeflow-dashboard",
     "namespace": "kubeflow",
@@ -78,8 +64,6 @@
             "reason": reason,
         }
 
-<<<<<<< HEAD
-=======
 
 class _FakeApiError(ApiError):
     """Used to simulate an ApiError during testing."""
@@ -102,34 +86,8 @@
     harness.set_model_name("kubeflow")
     yield harness
     harness.cleanup()
->>>>>>> f98a9ccc
-
-class _FakeApiError(ApiError):
-    """Used to simulate an ApiError during testing."""
-
-<<<<<<< HEAD
-    def __init__(self, code=400):
-        super().__init__(response=_FakeResponse(code))
-
-
-class _FakeChangeError(ChangeError):
-    """Used to simulate a ChangeError during testing."""
-
-    def __init__(self, err, change):
-        super().__init__(err, change)
-
-
-@pytest.fixture(scope="function")
-def harness() -> Harness:
-    harness = Harness(KubeflowDashboardOperator)
-    # Remove when this bug is resolved: https://github.com/kubeflow/kubeflow/issues/6136
-    harness.set_model_name("kubeflow")
-    yield harness
-    harness.cleanup()
-
-
-=======
->>>>>>> f98a9ccc
+
+
 @pytest.fixture(scope="function")
 def harness_with_profiles(harness: Harness) -> Harness:
     harness.set_leader(True)
@@ -267,7 +225,6 @@
 
     @patch("charm.KubernetesServicePatch", lambda x, y: None)
     @patch("charm.KubeflowDashboardOperator.k8s_resource_handler")
-<<<<<<< HEAD
     def test_get_sidebar_config_success(
         self, k8s_resource_handler: MagicMock, harness_with_profiles: Harness
     ):
@@ -369,8 +326,6 @@
 
     @patch("charm.KubernetesServicePatch", lambda x, y: None)
     @patch("charm.KubeflowDashboardOperator.k8s_resource_handler")
-=======
->>>>>>> f98a9ccc
     @patch("charm.delete_many")
     def test_on_remove_success(
         self,
