--- conflicted
+++ resolved
@@ -3,10 +3,7 @@
 
 import json
 import shutil
-<<<<<<< HEAD
 from dataclasses import asdict
-=======
->>>>>>> 97d1929b
 from pathlib import Path
 from time import sleep
 from typing import Tuple
@@ -14,7 +11,7 @@
 import pytest
 import pytest_asyncio
 import yaml
-from charms.kubeflow_dashboard.v1.kubeflow_dashboard_sidebar import SidebarItem
+from charms.kubeflow_dashboard.v0.kubeflow_dashboard_sidebar import SidebarItem
 from lightkube import Client
 from lightkube.resources.core_v1 import ConfigMap
 from pytest_operator.plugin import OpsTest
@@ -23,11 +20,8 @@
 from selenium.webdriver.chrome.options import Options
 from selenium.webdriver.support.ui import WebDriverWait
 from sidebar_requirer_tester_charm.src.charm import generate_sidebar_items
-<<<<<<< HEAD
 
 from charm import ADDITIONAL_SIDEBAR_LINKS_CONFIG
-=======
->>>>>>> 97d1929b
 
 METADATA = yaml.safe_load(Path("./metadata.yaml").read_text())
 CHARM_NAME = METADATA["name"]
@@ -41,15 +35,9 @@
 
 
 @pytest.fixture(scope="module")
-<<<<<<< HEAD
-def copy_grafana_libraries_into_tester_charm() -> None:
-    """Ensure that the tester charms use the current libraries."""
-    lib = Path("lib/charms/kubeflow_dashboard/v1/kubeflow_dashboard_sidebar.py")
-=======
 def copy_libraries_into_tester_charm() -> None:
     """Ensure that the tester charms use the current libraries."""
     lib = Path("lib/charms/kubeflow_dashboard/v0/kubeflow_dashboard_sidebar.py")
->>>>>>> 97d1929b
     Path(SIDEBAR_REQUIRER_TESTER_CHARM_PATH, lib.parent).mkdir(parents=True, exist_ok=True)
     shutil.copyfile(lib.as_posix(), (SIDEBAR_REQUIRER_TESTER_CHARM_PATH / lib).as_posix())
 
@@ -146,11 +134,7 @@
 
 
 @pytest.mark.asyncio
-<<<<<<< HEAD
 async def test_configmap_contents_no_relations_or_config(lightkube_client: Client):
-=======
-async def test_configmap_contents_no_relations(lightkube_client: Client):
->>>>>>> 97d1929b
     """Tests the contents of the dashboard sidebar link configmap when no relations are present."""
     expected_links = []
     configmap = lightkube_client.get(ConfigMap, CONFIGMAP_NAME, namespace="kubeflow")
@@ -160,11 +144,7 @@
 
 @pytest.mark.asyncio
 async def test_configmap_contents_with_relations(
-<<<<<<< HEAD
     ops_test: OpsTest, copy_grafana_libraries_into_tester_charm, lightkube_client: Client
-=======
-    ops_test: OpsTest, copy_libraries_into_tester_charm, lightkube_client: Client
->>>>>>> 97d1929b
 ):
     """Tests the contents of the dashboard sidebar link configmap when relations are present."""
     tester1 = "kubeflow-dashboard-requirer-tester1"
@@ -190,7 +170,6 @@
         timeout=150,
     )
 
-<<<<<<< HEAD
     await assert_links_in_configmap(expected_sidebar_items, lightkube_client)
 
 
@@ -252,19 +231,6 @@
 
     # Assert
     await assert_links_in_configmap(expected_sidebar_items, lightkube_client)
-=======
-    # Assert that the configmap has the expected links
-    configmap = lightkube_client.get(ConfigMap, CONFIGMAP_NAME, namespace="kubeflow")
-    sidebar_items = json.loads(configmap.data["links"])["menuLinks"]
-    sidebar_item_text = [item["text"] for item in sidebar_items]
-
-    # Order is not guaranteed, so check that each is included individually
-    assert len(sidebar_items) == len(expected_sidebar_items)
-    for item in expected_sidebar_items:
-        # For some reason, comparing sidebar items did not work here.  Comparing sidebar item
-        # names as an approximation.
-        assert item.text in sidebar_item_text
->>>>>>> 97d1929b
 
 
 @pytest.mark.asyncio
