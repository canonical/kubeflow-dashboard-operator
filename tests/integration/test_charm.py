--- conflicted
+++ resolved
@@ -182,7 +182,6 @@
     expected_links = json.loads(Path("./src/config/sidebar_config.json").read_text())
     configmap = lightkube_client.get(ConfigMap, CONFIGMAP_NAME, namespace="kubeflow")
     links = json.loads(configmap.data["links"])
-<<<<<<< HEAD
     assert links == expected_links
 
 
@@ -262,18 +261,4 @@
     driver, wait, url = driver
     with pytest.raises(TimeoutException):
         script = fix_queryselector(["main-page", "iframe-link[href='/tensorboard/']"])
-        wait.until(lambda x: x.execute_script(script))
-
-
-@pytest.mark.asyncio
-async def test_charm_removal(ops_test: OpsTest, lightkube_client: Client):
-    await ops_test.model.remove_application(CHARM_NAME, block_until_done=True)
-
-    # Ensure that the configmap is gone
-    try:
-        _ = lightkube_client.get(ConfigMap, CONFIGMAP_NAME, namespace="kubeflow")
-    except ApiError as e:
-        assert e.status.code == 404
-=======
-    assert links == expected_links
->>>>>>> b011bfa2
+        wait.until(lambda x: x.execute_script(script))