# Copyright 2021 Canonical Ltd.
# See LICENSE file for licensing details.

from pathlib import Path
from time import sleep

import json
from typing import Tuple
import pytest
import pytest_asyncio
import yaml
from lightkube import Client
from lightkube.resources.core_v1 import ConfigMap
from selenium import webdriver
from selenium.common.exceptions import (
    JavascriptException,
    WebDriverException,
    TimeoutException,
)
from selenium.webdriver.chrome.options import Options
from selenium.webdriver.support.ui import WebDriverWait
from pytest_operator.plugin import OpsTest


METADATA = yaml.safe_load(Path("./metadata.yaml").read_text())


<<<<<<< HEAD
@pytest.fixture()
=======
@pytest_asyncio.fixture
>>>>>>> fae88e71
async def driver(ops_test: OpsTest) -> Tuple[webdriver.Chrome, WebDriverWait, str]:
    tmp = await ops_test.run(
        "juju",
        "status",
        "-m",
        ops_test.model_name,
        "--format=yaml",
    )
    status = yaml.safe_load(tmp[1])
    address = status["applications"]["kubeflow-dashboard"]["address"]
    config = await ops_test.model.applications["kubeflow-dashboard"].get_config()
    port = config["port"]["value"]
    url = f"http://{address}.nip.io:{port}/"
    options = Options()
    options.headless = True

    with webdriver.Chrome(options=options) as driver:
        driver.delete_all_cookies()
        wait = WebDriverWait(driver, 20, 1, (JavascriptException, StopIteration))
        for _ in range(60):
            try:
                driver.get(url)
                break
            except WebDriverException:
                sleep(5)
        else:
            driver.get(url)

        yield driver, wait, url

        driver.get_screenshot_as_file("/tmp/selenium-dashboard.png")


def fix_queryselector(elems):
    """Workaround for web components breaking querySelector.
    Because someone thought it was a good idea to just yeet the moral equivalent
    of iframes everywhere over a single page 🤦
    Shadow DOM was a terrible idea and everyone involved should feel professionally
    ashamed of themselves. Every problem it tried to solved could and should have
    been solved in better ways that don't break the DOM.
    """

    selectors = '").shadowRoot.querySelector("'.join(elems)
    return 'return document.querySelector("' + selectors + '")'


@pytest.mark.abort_on_fail
async def test_build_and_deploy(ops_test: OpsTest):
    my_charm = await ops_test.build_charm(".")
    image_path = METADATA["resources"]["oci-image"]["upstream-source"]

    await ops_test.model.deploy(
        my_charm, resources={"oci-image": image_path}, trust=True
    )

    charm_name = METADATA["name"]
    await ops_test.model.wait_for_idle(
        [charm_name],
        raise_on_blocked=True,
        raise_on_error=True,
        timeout=300,
    )
    assert ops_test.model.applications[charm_name].units[0].workload_status == "waiting"
    assert (
        ops_test.model.applications[charm_name].units[0].workload_status_message
        == "Waiting for kubeflow-profiles relation data"
    )


@pytest.mark.abort_on_fail
async def test_add_profile_relation(ops_test: OpsTest):
    charm_name = METADATA["name"]
    await ops_test.model.deploy("kubeflow-profiles", channel="latest/edge", trust=True)
    await ops_test.model.add_relation("kubeflow-profiles", charm_name)
    await ops_test.model.wait_for_idle(
        ["kubeflow-profiles", charm_name],
        status="active",
        raise_on_blocked=True,
        raise_on_error=True,
        timeout=300,
    )


async def test_status(ops_test: OpsTest):
    charm_name = METADATA["name"]
    assert ops_test.model.applications[charm_name].units[0].workload_status == "active"


async def test_configmap_exist():
    configmap = Client().get(ConfigMap, "centraldashboard-config")
    assert configmap is not None


<<<<<<< HEAD
@pytest.mark.asyncio
async def test_default_sidebar_links(
    driver: Tuple[webdriver.Chrome, WebDriverWait, str]
):
    driver, wait, url = await driver.__anext__()
=======
def test_default_sidebar_links(
    driver: Tuple[webdriver.Chrome, WebDriverWait, str]
):
    driver, wait, url = driver
>>>>>>> fae88e71

    # Ensure that sidebar links are set up properly
    links = [
        "/jupyter/",
        "/pipeline/#/experiments",
        "/pipeline/#/pipelines",
        "/pipeline/#/runs",
        "/pipeline/#/recurringruns",
        "/volumes/",
<<<<<<< HEAD
=======
        "/katib/",
        "/tensorboards/"
>>>>>>> fae88e71
    ]

    for link in links:
        print("Looking for link: %s" % link)
        script = fix_queryselector(["main-page", f"iframe-link[href='{link}']"])
        wait.until(lambda x: x.execute_script(script))

    # Ensure that quick links are set up properly
    links = [
        "/pipeline/",
        "/pipeline/#/runs",
        "/jupyter/new?namespace=kubeflow",
        "/katib/",
    ]

    for link in links:
        print("Looking for link: %s" % link)
        script = fix_queryselector(
            [
                "main-page",
                "dashboard-view",
                f"iframe-link[href='{link}']",
            ]
        )
        wait.until(lambda x: x.execute_script(script))

    # Ensure that doc links are set up properly
    links = [
        "https://charmed-kubeflow.io/docs/kubeflow-basics",
        "https://microk8s.io/docs/addon-kubeflow",
        "https://www.kubeflow.org/docs/started/requirements/",
    ]

    for link in links:
        print("Looking for link: %s" % link)
        script = fix_queryselector(
            [
                "main-page",
                "dashboard-view",
                f"a[href='{link}']",
            ]
        )
        wait.until(lambda x: x.execute_script(script))


<<<<<<< HEAD
@pytest.mark.asyncio
async def test_default_sidebar_links_missing_tensoboards(
    driver: Tuple[webdriver.Chrome, WebDriverWait, str]
):
    driver, wait, url = await driver.__anext__()
    with pytest.raises(TimeoutException):
        script = fix_queryselector(["main-page", "iframe-link[href='/tensorboard/']"])
        wait.until(lambda x: x.execute_script(script))


=======
>>>>>>> fae88e71
async def test_configmap_contents(ops_test: OpsTest):
    expected_links = json.loads(Path("./src/config/sidebar_config.json").read_text())
    configmap = Client().get(ConfigMap, "centraldashboard-config")
    links = json.loads(configmap.data["links"])
<<<<<<< HEAD
    assert links == expected_links


@pytest.mark.abort_on_fail
async def test_add_sidebar_tensorboard_relation(ops_test: OpsTest):
    tensorboard_charm_name = "tensorboards-web-app"
    charm_name = METADATA["name"]
    await ops_test.model.deploy(
        "tensorboard", channel="latest/edge", trust=True
    )  # This assumes that the chages were merged
    await ops_test.model.add_relation(
        f"{tensorboard_charm_name}:sidebar", f"{charm_name}:sidebar"
    )
    await ops_test.model.wait_for_idle(
        [tensorboard_charm_name],
        raise_on_blocked=True,
        raise_on_error=True,
        timeout=300,
    )


async def test_configmap_link_added_on_new_sidebar_relation(ops_test: OpsTest):
    tensorboard_charm_name = "tensorboards-web-app"
    tensorboard_link = {
        "app": tensorboard_charm_name,
        "type": "item",
        "link": "/tensorboards/",
        "text": "Tensorboards",
        "icon": "assessment",
    }
    base_links = json.loads(Path("./src/config/sidebar_config.json").read_text())
    base_links["menuLinks"] = base_links["menuLinks"] + [tensorboard_link]
    configmap = Client().get(ConfigMap, "centraldashboard-config")
    links = json.loads(configmap.data["links"])
    assert links == base_links


@pytest.mark.asyncio
async def test_tensorboard_added_sidebar_links(
    driver: Tuple[webdriver.Chrome, WebDriverWait, str]
):
    driver, wait, url = await driver.__anext__()

    # Ensure that sidebar links are set up properly
    links = [
        "/jupyter/",
        "/pipeline/#/experiments",
        "/pipeline/#/pipelines",
        "/pipeline/#/runs",
        "/pipeline/#/recurringruns",
        "/volumes/",
        "/tensorboards/",
    ]

    for link in links:
        print("Looking for link: %s" % link)
        script = fix_queryselector(["main-page", f"iframe-link[href='{link}']"])
        wait.until(lambda x: x.execute_script(script))


async def test_configmap_link_removed_on_removed_sidebar_relation(
    ops_test: OpsTest, driver: Tuple[webdriver.Chrome, WebDriverWait, str]
):
    tensorboard_charm_name = "tensorboards-web-app"
    charm_name = METADATA["name"]
    expected_links = json.loads(Path("./src/config/sidebar_config.json").read_text())
    await ops_test.run(
        "juju",
        "remove-relation",
        f"{tensorboard_charm_name}:sidebar",
        f"{charm_name}:sidebar",
    )
    await ops_test.model.wait_for_idle(
        [charm_name],
        status="active",
        raise_on_blocked=True,
        raise_on_error=True,
        timeout=300,
    )
    configmap = Client().get(ConfigMap, "centraldashboard-config")
    links = json.loads(configmap.data["links"])
    assert links == expected_links
    driver, wait, url = await driver.__anext__()
    with pytest.raises(TimeoutException):
        script = fix_queryselector(["main-page", "iframe-link[href='/tensorboard/']"])
        wait.until(lambda x: x.execute_script(script))
=======
    assert links == expected_links
>>>>>>> fae88e71
<|MERGE_RESOLUTION|>--- conflicted
+++ resolved
@@ -25,11 +25,7 @@
 METADATA = yaml.safe_load(Path("./metadata.yaml").read_text())
 
 
-<<<<<<< HEAD
-@pytest.fixture()
-=======
 @pytest_asyncio.fixture
->>>>>>> fae88e71
 async def driver(ops_test: OpsTest) -> Tuple[webdriver.Chrome, WebDriverWait, str]:
     tmp = await ops_test.run(
         "juju",
@@ -123,18 +119,10 @@
     assert configmap is not None
 
 
-<<<<<<< HEAD
-@pytest.mark.asyncio
-async def test_default_sidebar_links(
-    driver: Tuple[webdriver.Chrome, WebDriverWait, str]
-):
-    driver, wait, url = await driver.__anext__()
-=======
 def test_default_sidebar_links(
     driver: Tuple[webdriver.Chrome, WebDriverWait, str]
 ):
     driver, wait, url = driver
->>>>>>> fae88e71
 
     # Ensure that sidebar links are set up properly
     links = [
@@ -144,11 +132,6 @@
         "/pipeline/#/runs",
         "/pipeline/#/recurringruns",
         "/volumes/",
-<<<<<<< HEAD
-=======
-        "/katib/",
-        "/tensorboards/"
->>>>>>> fae88e71
     ]
 
     for link in links:
@@ -194,7 +177,6 @@
         wait.until(lambda x: x.execute_script(script))
 
 
-<<<<<<< HEAD
 @pytest.mark.asyncio
 async def test_default_sidebar_links_missing_tensoboards(
     driver: Tuple[webdriver.Chrome, WebDriverWait, str]
@@ -205,13 +187,10 @@
         wait.until(lambda x: x.execute_script(script))
 
 
-=======
->>>>>>> fae88e71
 async def test_configmap_contents(ops_test: OpsTest):
     expected_links = json.loads(Path("./src/config/sidebar_config.json").read_text())
     configmap = Client().get(ConfigMap, "centraldashboard-config")
     links = json.loads(configmap.data["links"])
-<<<<<<< HEAD
     assert links == expected_links
 
 
@@ -297,7 +276,4 @@
     driver, wait, url = await driver.__anext__()
     with pytest.raises(TimeoutException):
         script = fix_queryselector(["main-page", "iframe-link[href='/tensorboard/']"])
-        wait.until(lambda x: x.execute_script(script))
-=======
-    assert links == expected_links
->>>>>>> fae88e71
+        wait.until(lambda x: x.execute_script(script))