--- conflicted
+++ resolved
@@ -67,38 +67,17 @@
     image_path = METADATA["resources"]["oci-image"]["upstream-source"]
 
     await ops_test.model.deploy(my_charm, resources={"oci-image": image_path}, trust=True)
-<<<<<<< HEAD
     await ops_test.model.deploy(PROFILES_CHARM_NAME, channel="latest/edge", trust=True)
 
     # Add relation between kubeflow-dashboard-operator and kubeflow-profile-operator
     await ops_test.model.relate(PROFILES_CHARM_NAME, CHARM_NAME)
-
-    # Wait for everything to be active and idle
-=======
-
-    await ops_test.model.wait_for_idle(
-        [CHARM_NAME],
-        raise_on_error=True,
-        timeout=300,
-    )
-    assert ops_test.model.applications[CHARM_NAME].units[0].workload_status == "blocked"
-    assert (
-        ops_test.model.applications[CHARM_NAME].units[0].workload_status_message
-        == "Add required relation to kubeflow-profiles"
-    )
 
     # Deploying grafana-agent-k8s and add all relations
     await deploy_and_assert_grafana_agent(
         ops_test.model, CHARM_NAME, metrics=False, dashboard=False, logging=True
     )
-
-
-@pytest.mark.asyncio
-@pytest.mark.abort_on_fail
-async def test_add_profile_relation(ops_test: OpsTest):
-    await ops_test.model.deploy(PROFILES_CHARM_NAME, channel="latest/edge", trust=True)
-    await ops_test.model.integrate(PROFILES_CHARM_NAME, CHARM_NAME)
->>>>>>> a69087eb
+    
+    # Wait for everything to be active and idle
     await ops_test.model.wait_for_idle(
         [PROFILES_CHARM_NAME, CHARM_NAME],
         status="active",
