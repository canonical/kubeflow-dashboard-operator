# Copyright 2021 Canonical Ltd.
# See LICENSE file for licensing details.

import json
import shutil
from dataclasses import asdict
from pathlib import Path
from time import sleep
from typing import Tuple

import pytest
import pytest_asyncio
import yaml
from charms.kubeflow_dashboard.v0.kubeflow_dashboard_sidebar import SidebarItem
from lightkube import Client
from lightkube.resources.core_v1 import ConfigMap
from pytest_operator.plugin import OpsTest
from selenium import webdriver
from selenium.common.exceptions import JavascriptException, WebDriverException
from selenium.webdriver.chrome.options import Options
from selenium.webdriver.support.ui import WebDriverWait
from sidebar_requirer_tester_charm.src.charm import generate_sidebar_items

<<<<<<< HEAD
from charm import ADDITIONAL_SIDEBAR_LINKS_CONFIG, SIDEBAR_LINKS_ORDER_CONFIG
=======
from charm import ADDITIONAL_SIDEBAR_LINKS_CONFIG
>>>>>>> ef63c6ef

METADATA = yaml.safe_load(Path("./metadata.yaml").read_text())
CHARM_NAME = METADATA["name"]
CONFIG = yaml.safe_load(Path("./config.yaml").read_text())
CONFIGMAP_NAME = CONFIG["options"]["dashboard-configmap"]["default"]
PROFILES_CHARM_NAME = "kubeflow-profiles"

SIDEBAR_REQUIRER_TESTER_CHARM_PATH = Path(
    "tests/integration/sidebar_requirer_tester_charm"
).absolute()
TESTER_CHARM_NAME = "kubeflow-dashboard-requirer-tester"


@pytest.fixture(scope="module")
<<<<<<< HEAD
def copy_grafana_libraries_into_tester_charm() -> None:
    """Ensure that the tester charms use the current libraries."""
    lib = Path("lib/charms/kubeflow_dashboard/v1/kubeflow_dashboard_sidebar.py")
=======
def copy_libraries_into_tester_charm() -> None:
    """Ensure that the tester charms use the current libraries."""
    lib = Path("lib/charms/kubeflow_dashboard/v0/kubeflow_dashboard_sidebar.py")
>>>>>>> ef63c6ef
    Path(SIDEBAR_REQUIRER_TESTER_CHARM_PATH, lib.parent).mkdir(parents=True, exist_ok=True)
    shutil.copyfile(lib.as_posix(), (SIDEBAR_REQUIRER_TESTER_CHARM_PATH / lib).as_posix())


@pytest_asyncio.fixture
async def lightkube_client():
    lightkube_client = Client(field_manager="test")
    yield lightkube_client


@pytest_asyncio.fixture
async def driver(ops_test: OpsTest) -> Tuple[webdriver.Chrome, WebDriverWait, str]:
    tmp = await ops_test.run(
        "juju",
        "status",
        "-m",
        ops_test.model_name,
        "--format=yaml",
    )
    status = yaml.safe_load(tmp[1])
    address = status["applications"][CHARM_NAME]["address"]
    config = await ops_test.model.applications[CHARM_NAME].get_config()
    port = config["port"]["value"]
    url = f"http://{address}.nip.io:{port}/"
    options = Options()
    options.headless = True

    with webdriver.Chrome(options=options) as driver:
        driver.delete_all_cookies()
        wait = WebDriverWait(driver, 20, 1, (JavascriptException, StopIteration))
        for _ in range(60):
            try:
                driver.get(url)
                break
            except WebDriverException:
                sleep(5)
        else:
            driver.get(url)

        yield driver, wait, url

        driver.get_screenshot_as_file("/tmp/selenium-dashboard.png")


def fix_queryselector(elems):
    """Workaround for web components breaking querySelector.
    Because someone thought it was a good idea to just yeet the moral equivalent
    of iframes everywhere over a single page 🤦
    Shadow DOM was a terrible idea and everyone involved should feel professionally
    ashamed of themselves. Every problem it tried to solved could and should have
    been solved in better ways that don't break the DOM.
    """

    selectors = '").shadowRoot.querySelector("'.join(elems)
    return 'return document.querySelector("' + selectors + '")'


@pytest.mark.asyncio
@pytest.mark.abort_on_fail
async def test_build_and_deploy(ops_test: OpsTest):
    my_charm = await ops_test.build_charm(".")
    image_path = METADATA["resources"]["oci-image"]["upstream-source"]

    await ops_test.model.deploy(my_charm, resources={"oci-image": image_path}, trust=True)

    await ops_test.model.wait_for_idle(
        [CHARM_NAME],
        raise_on_error=True,
        timeout=300,
    )
    assert ops_test.model.applications[CHARM_NAME].units[0].workload_status == "blocked"
    assert (
        ops_test.model.applications[CHARM_NAME].units[0].workload_status_message
        == "Add required relation to kubeflow-profiles"
    )


@pytest.mark.asyncio
@pytest.mark.abort_on_fail
async def test_add_profile_relation(ops_test: OpsTest):
    await ops_test.model.deploy(PROFILES_CHARM_NAME, channel="latest/edge", trust=True)
    await ops_test.model.relate(PROFILES_CHARM_NAME, CHARM_NAME)
    await ops_test.model.wait_for_idle(
        [PROFILES_CHARM_NAME, CHARM_NAME],
        status="active",
        raise_on_error=True,
        timeout=300,
    )


@pytest.mark.asyncio
async def test_status(ops_test: OpsTest):
    assert ops_test.model.applications[CHARM_NAME].units[0].workload_status == "active"


@pytest.mark.asyncio
async def test_configmap_contents_no_relations_or_config(lightkube_client: Client):
    """Tests the contents of the dashboard sidebar link configmap when no relations are present."""
    expected_links = []
    configmap = lightkube_client.get(ConfigMap, CONFIGMAP_NAME, namespace="kubeflow")
    links = json.loads(configmap.data["links"])["menuLinks"]
    assert links == expected_links


@pytest.mark.asyncio
async def test_configmap_contents_with_relations(
<<<<<<< HEAD
    ops_test: OpsTest, copy_grafana_libraries_into_tester_charm, lightkube_client: Client
):
    """Tests the contents of the dashboard sidebar link configmap when relations are present."""
=======
    ops_test: OpsTest, copy_libraries_into_tester_charm, lightkube_client: Client
):
    """Tests the contents of the dashboard sidebar link configmap when relations are present.

    This test uses ./tests/integration/sidebar_requirer_tester_charm, a mocker charm for the
    requirer side of the relation.  That charm is a simple charm that implements the Requirer side
    of the dashboard lib in a predictable way.
    """
>>>>>>> ef63c6ef
    tester1 = f"{TESTER_CHARM_NAME}1"
    tester2 = f"{TESTER_CHARM_NAME}2"
    charm = await ops_test.build_charm("./tests/integration/sidebar_requirer_tester_charm")
    await ops_test.model.deploy(charm, application_name=tester1)

    await ops_test.model.deploy(charm, application_name=tester2)

    await ops_test.model.relate(CHARM_NAME, tester1)
    await ops_test.model.relate(CHARM_NAME, tester2)

    expected_sidebar_items = [
        *generate_sidebar_items(tester1),
        *generate_sidebar_items(tester2),
    ]

    # Wait for everything to settle
    await ops_test.model.wait_for_idle(
        raise_on_error=True,
        raise_on_blocked=True,
        status="active",
        timeout=150,
    )

    await assert_links_in_configmap(expected_sidebar_items, lightkube_client)


<<<<<<< HEAD
@pytest.mark.asyncio
async def test_configmap_contents_with_links_from_config(
    ops_test: OpsTest, copy_grafana_libraries_into_tester_charm, lightkube_client: Client
=======
async def assert_links_in_configmap(expected_sidebar_items, lightkube_client):
    """Asserts that the dashboard configmap has exactly the links expected."""
    configmap = lightkube_client.get(ConfigMap, CONFIGMAP_NAME, namespace="kubeflow")
    sidebar_items = json.loads(configmap.data["links"])["menuLinks"]
    sidebar_item_text = [item["text"] for item in sidebar_items]
    # Order is not guaranteed, so check that each is included individually
    assert len(sidebar_items) == len(expected_sidebar_items)
    for item in expected_sidebar_items:
        # For some reason, comparing sidebar items did not work here.  Comparing sidebar item
        # names as an approximation.
        assert item.text in sidebar_item_text


@pytest.mark.asyncio
async def test_configmap_contents_with_links_from_config(
    ops_test: OpsTest, copy_libraries_into_tester_charm, lightkube_client: Client
>>>>>>> ef63c6ef
):
    """Tests the contents of the dashboard sidebar link configmap when user-driven links added."""
    # Arrange
    # Add config and check if we get additional sidebar links
    config_sidebar_items = [
        SidebarItem(
            text="1",
            link="/1",
            type="item",
            icon="assessment",
        ),
        SidebarItem(
            text="2",
            link="/2",
            type="item",
            icon="assessment",
        ),
    ]

    config_sidebar_items_as_dicts = [asdict(link) for link in config_sidebar_items]

    expected_sidebar_items = [
<<<<<<< HEAD
        *config_sidebar_items,
        *generate_sidebar_items(f"{TESTER_CHARM_NAME}1"),
        *generate_sidebar_items(f"{TESTER_CHARM_NAME}2"),
=======
        *generate_sidebar_items(f"{TESTER_CHARM_NAME}1"),
        *generate_sidebar_items(f"{TESTER_CHARM_NAME}2"),
        *config_sidebar_items,
>>>>>>> ef63c6ef
    ]

    # Act
    await ops_test.model.applications[CHARM_NAME].set_config(
        {ADDITIONAL_SIDEBAR_LINKS_CONFIG: yaml.dump(config_sidebar_items_as_dicts)}
    )

    # Wait for everything to settle
    await ops_test.model.wait_for_idle(
        raise_on_error=True,
        raise_on_blocked=True,
        status="active",
        timeout=150,
    )

    # Assert
    await assert_links_in_configmap(expected_sidebar_items, lightkube_client)


<<<<<<< HEAD
async def test_configmap_contents_with_ordering(ops_test: OpsTest, lightkube_client: Client):
    """Tests that, if we add a sidebar link order, the configmap contents update as expected."""
    # Move the user-driven link '2' from the previous test to the top of the list
    sidebar_link_order = ["2"]

    expected_sidebar_items = [
        SidebarItem(
            text="2",
            link="/2",
            type="item",
            icon="assessment",
        ),
        SidebarItem(
            text="1",
            link="/1",
            type="item",
            icon="assessment",
        ),
        *generate_sidebar_items(f"{TESTER_CHARM_NAME}1"),
        *generate_sidebar_items(f"{TESTER_CHARM_NAME}2"),
    ]

    await ops_test.model.applications[CHARM_NAME].set_config(
        {SIDEBAR_LINKS_ORDER_CONFIG: yaml.dump(sidebar_link_order)}
    )

    # Wait for everything to settle
    await ops_test.model.wait_for_idle(
        raise_on_error=True,
        raise_on_blocked=True,
        status="active",
        timeout=150,
    )

    # Assert
    await assert_links_in_configmap(expected_sidebar_items, lightkube_client)


=======
>>>>>>> ef63c6ef
@pytest.mark.asyncio
def test_default_dashboard_links(driver: Tuple[webdriver.Chrome, WebDriverWait, str]):
    """Tests all dashboard links other than the sidebar."""
    driver, wait, url = driver

    # Ensure that doc links are set up properly
    links = [
        "https://charmed-kubeflow.io/docs/get-started-with-charmed-kubeflow#heading--part-ii-get-started-with-charmed-kubeflow",  # noqa: E501
        "https://charmed-kubeflow.io/docs/get-started-with-charmed-kubeflow#heading--install-and-prepare-microk8s-",  # noqa: E501
        "https://www.kubeflow.org/docs/started/requirements/",
    ]

    for link in links:
        print("Looking for link: %s" % link)
        script = fix_queryselector(
            [
                "main-page",
                "dashboard-view",
                f"a[href='{link}']",
            ]
        )
<<<<<<< HEAD
        wait.until(lambda x: x.execute_script(script))


async def assert_links_in_configmap(expected_sidebar_items, lightkube_client):
    """Asserts that the dashboard configmap has exactly the links expected."""
    configmap = lightkube_client.get(ConfigMap, CONFIGMAP_NAME, namespace="kubeflow")
    sidebar_items = json.loads(configmap.data["links"])["menuLinks"]
    sidebar_item_text = [item["text"] for item in sidebar_items]
    # Order is not guaranteed, so check that each is included individually
    assert len(sidebar_items) == len(expected_sidebar_items)
    for item in expected_sidebar_items:
        # For some reason, comparing sidebar items did not work here.  Comparing sidebar item
        # names as an approximation.
        assert item.text in sidebar_item_text
=======
        wait.until(lambda x: x.execute_script(script))
>>>>>>> ef63c6ef
<|MERGE_RESOLUTION|>--- conflicted
+++ resolved
@@ -21,11 +21,7 @@
 from selenium.webdriver.support.ui import WebDriverWait
 from sidebar_requirer_tester_charm.src.charm import generate_sidebar_items
 
-<<<<<<< HEAD
 from charm import ADDITIONAL_SIDEBAR_LINKS_CONFIG, SIDEBAR_LINKS_ORDER_CONFIG
-=======
-from charm import ADDITIONAL_SIDEBAR_LINKS_CONFIG
->>>>>>> ef63c6ef
 
 METADATA = yaml.safe_load(Path("./metadata.yaml").read_text())
 CHARM_NAME = METADATA["name"]
@@ -40,15 +36,9 @@
 
 
 @pytest.fixture(scope="module")
-<<<<<<< HEAD
-def copy_grafana_libraries_into_tester_charm() -> None:
-    """Ensure that the tester charms use the current libraries."""
-    lib = Path("lib/charms/kubeflow_dashboard/v1/kubeflow_dashboard_sidebar.py")
-=======
 def copy_libraries_into_tester_charm() -> None:
     """Ensure that the tester charms use the current libraries."""
     lib = Path("lib/charms/kubeflow_dashboard/v0/kubeflow_dashboard_sidebar.py")
->>>>>>> ef63c6ef
     Path(SIDEBAR_REQUIRER_TESTER_CHARM_PATH, lib.parent).mkdir(parents=True, exist_ok=True)
     shutil.copyfile(lib.as_posix(), (SIDEBAR_REQUIRER_TESTER_CHARM_PATH / lib).as_posix())
 
@@ -155,11 +145,6 @@
 
 @pytest.mark.asyncio
 async def test_configmap_contents_with_relations(
-<<<<<<< HEAD
-    ops_test: OpsTest, copy_grafana_libraries_into_tester_charm, lightkube_client: Client
-):
-    """Tests the contents of the dashboard sidebar link configmap when relations are present."""
-=======
     ops_test: OpsTest, copy_libraries_into_tester_charm, lightkube_client: Client
 ):
     """Tests the contents of the dashboard sidebar link configmap when relations are present.
@@ -168,7 +153,6 @@
     requirer side of the relation.  That charm is a simple charm that implements the Requirer side
     of the dashboard lib in a predictable way.
     """
->>>>>>> ef63c6ef
     tester1 = f"{TESTER_CHARM_NAME}1"
     tester2 = f"{TESTER_CHARM_NAME}2"
     charm = await ops_test.build_charm("./tests/integration/sidebar_requirer_tester_charm")
@@ -195,28 +179,9 @@
     await assert_links_in_configmap(expected_sidebar_items, lightkube_client)
 
 
-<<<<<<< HEAD
 @pytest.mark.asyncio
 async def test_configmap_contents_with_links_from_config(
     ops_test: OpsTest, copy_grafana_libraries_into_tester_charm, lightkube_client: Client
-=======
-async def assert_links_in_configmap(expected_sidebar_items, lightkube_client):
-    """Asserts that the dashboard configmap has exactly the links expected."""
-    configmap = lightkube_client.get(ConfigMap, CONFIGMAP_NAME, namespace="kubeflow")
-    sidebar_items = json.loads(configmap.data["links"])["menuLinks"]
-    sidebar_item_text = [item["text"] for item in sidebar_items]
-    # Order is not guaranteed, so check that each is included individually
-    assert len(sidebar_items) == len(expected_sidebar_items)
-    for item in expected_sidebar_items:
-        # For some reason, comparing sidebar items did not work here.  Comparing sidebar item
-        # names as an approximation.
-        assert item.text in sidebar_item_text
-
-
-@pytest.mark.asyncio
-async def test_configmap_contents_with_links_from_config(
-    ops_test: OpsTest, copy_libraries_into_tester_charm, lightkube_client: Client
->>>>>>> ef63c6ef
 ):
     """Tests the contents of the dashboard sidebar link configmap when user-driven links added."""
     # Arrange
@@ -239,15 +204,9 @@
     config_sidebar_items_as_dicts = [asdict(link) for link in config_sidebar_items]
 
     expected_sidebar_items = [
-<<<<<<< HEAD
         *config_sidebar_items,
         *generate_sidebar_items(f"{TESTER_CHARM_NAME}1"),
         *generate_sidebar_items(f"{TESTER_CHARM_NAME}2"),
-=======
-        *generate_sidebar_items(f"{TESTER_CHARM_NAME}1"),
-        *generate_sidebar_items(f"{TESTER_CHARM_NAME}2"),
-        *config_sidebar_items,
->>>>>>> ef63c6ef
     ]
 
     # Act
@@ -267,7 +226,6 @@
     await assert_links_in_configmap(expected_sidebar_items, lightkube_client)
 
 
-<<<<<<< HEAD
 async def test_configmap_contents_with_ordering(ops_test: OpsTest, lightkube_client: Client):
     """Tests that, if we add a sidebar link order, the configmap contents update as expected."""
     # Move the user-driven link '2' from the previous test to the top of the list
@@ -306,8 +264,6 @@
     await assert_links_in_configmap(expected_sidebar_items, lightkube_client)
 
 
-=======
->>>>>>> ef63c6ef
 @pytest.mark.asyncio
 def test_default_dashboard_links(driver: Tuple[webdriver.Chrome, WebDriverWait, str]):
     """Tests all dashboard links other than the sidebar."""
@@ -329,7 +285,6 @@
                 f"a[href='{link}']",
             ]
         )
-<<<<<<< HEAD
         wait.until(lambda x: x.execute_script(script))
 
 
@@ -343,7 +298,4 @@
     for item in expected_sidebar_items:
         # For some reason, comparing sidebar items did not work here.  Comparing sidebar item
         # names as an approximation.
-        assert item.text in sidebar_item_text
-=======
-        wait.until(lambda x: x.execute_script(script))
->>>>>>> ef63c6ef
+        assert item.text in sidebar_item_text