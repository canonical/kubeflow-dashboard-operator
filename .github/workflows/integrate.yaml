--- conflicted
+++ resolved
@@ -60,13 +60,6 @@
         # TODO: Unpin this when https://github.com/charmed-kubernetes/actions-operator/pull/46 is merged
         uses: claudiubelu/actions-operator@18ebf92ae3043bd3dd15238e5d9b662d7ba08daf
         with:
-<<<<<<< HEAD
-          provider: microk8s
-          channel: 1.22/stable
-          # Pinned until this bug is resolved: https://bugs.launchpad.net/juju/+bug/1992833
-          bootstrap-options: "--agent-version=2.9.34"
-          microk8s-addons: "dns storage rbac metallb:10.64.140.43-10.64.140.49"
-=======
             provider: microk8s
             channel: 1.22/stable
             charmcraft-channel: latest/candidate
@@ -75,7 +68,6 @@
           #       the "metrics-endpoint-relation-changed" hook.
             bootstrap-options: --agent-version="2.9.34"
 
->>>>>>> 28843098
 
       # TODO: Remove once the actions-operator does this automatically
       - name: Configure kubectl
